package docker

import (
	"encoding/json"
	"fmt"
	"github.com/dotcloud/docker/auth"
	"github.com/dotcloud/docker/utils"
	"github.com/gorilla/mux"
	"io"
	"log"
	"net/http"
	"strconv"
	"strings"
)

const APIVERSION = 1.1

func hijackServer(w http.ResponseWriter) (io.ReadCloser, io.Writer, error) {
	conn, _, err := w.(http.Hijacker).Hijack()
	if err != nil {
		return nil, nil, err
	}
	// Flush the options to make sure the client sets the raw mode
	conn.Write([]byte{})
	return conn, conn, nil
}

//If we don't do this, POST method without Content-type (even with empty body) will fail
func parseForm(r *http.Request) error {
	if err := r.ParseForm(); err != nil && !strings.HasPrefix(err.Error(), "mime:") {
		return err
	}
	return nil
}

func parseMultipartForm(r *http.Request) error {
	if err := r.ParseMultipartForm(4096); err != nil && !strings.HasPrefix(err.Error(), "mime:") {
		return err
	}
	return nil
}

func httpError(w http.ResponseWriter, err error) {
	if strings.HasPrefix(err.Error(), "No such") {
		http.Error(w, err.Error(), http.StatusNotFound)
	} else if strings.HasPrefix(err.Error(), "Bad parameter") {
		http.Error(w, err.Error(), http.StatusBadRequest)
	} else if strings.HasPrefix(err.Error(), "Impossible") {
		http.Error(w, err.Error(), http.StatusNotAcceptable)
	} else {
		http.Error(w, err.Error(), http.StatusInternalServerError)
	}
}

func writeJSON(w http.ResponseWriter, b []byte) {
	w.Header().Set("Content-Type", "application/json")
	w.Write(b)
}

// FIXME: Use stvconv.ParseBool() instead?
func getBoolParam(value string) (bool, error) {
	if value == "1" || strings.ToLower(value) == "true" {
		return true, nil
	}
	if value == "" || value == "0" || strings.ToLower(value) == "false" {
		return false, nil
	}
	return false, fmt.Errorf("Bad parameter")
}

func getAuth(srv *Server, version float64, w http.ResponseWriter, r *http.Request, vars map[string]string) error {
	// FIXME: Handle multiple login at once
	// FIXME: return specific error code if config file missing?
	authConfig, err := auth.LoadConfig(srv.runtime.root)
	if err != nil {
		if err != auth.ErrConfigFileMissing {
			return err
		}
		authConfig = &auth.AuthConfig{}
	}
	b, err := json.Marshal(&auth.AuthConfig{Username: authConfig.Username, Email: authConfig.Email})
	if err != nil {
		return err
	}
	writeJSON(w, b)
	return nil
}

func postAuth(srv *Server, version float64, w http.ResponseWriter, r *http.Request, vars map[string]string) error {
	// FIXME: Handle multiple login at once
	config := &auth.AuthConfig{}
	if err := json.NewDecoder(r.Body).Decode(config); err != nil {
		return err
	}

	authConfig, err := auth.LoadConfig(srv.runtime.root)
	if err != nil {
		if err != auth.ErrConfigFileMissing {
			return err
		}
		authConfig = &auth.AuthConfig{}
	}
	if config.Username == authConfig.Username {
		config.Password = authConfig.Password
	}

	newAuthConfig := auth.NewAuthConfig(config.Username, config.Password, config.Email, srv.runtime.root)
	status, err := auth.Login(newAuthConfig)
	if err != nil {
		return err
	}

	if status != "" {
		b, err := json.Marshal(&APIAuth{Status: status})
		if err != nil {
			return err
		}
		writeJSON(w, b)
		return nil
	}
	w.WriteHeader(http.StatusNoContent)
	return nil
}

func getVersion(srv *Server, version float64, w http.ResponseWriter, r *http.Request, vars map[string]string) error {
	m := srv.DockerVersion()
	b, err := json.Marshal(m)
	if err != nil {
		return err
	}
	writeJSON(w, b)
	return nil
}

func postContainersKill(srv *Server, version float64, w http.ResponseWriter, r *http.Request, vars map[string]string) error {
	if vars == nil {
		return fmt.Errorf("Missing parameter")
	}
	name := vars["name"]
	if err := srv.ContainerKill(name); err != nil {
		return err
	}
	w.WriteHeader(http.StatusNoContent)
	return nil
}

func getContainersExport(srv *Server, version float64, w http.ResponseWriter, r *http.Request, vars map[string]string) error {
	if vars == nil {
		return fmt.Errorf("Missing parameter")
	}
	name := vars["name"]

	if err := srv.ContainerExport(name, w); err != nil {
		utils.Debugf("%s", err.Error())
		return err
	}
	return nil
}

func getImagesJSON(srv *Server, version float64, w http.ResponseWriter, r *http.Request, vars map[string]string) error {
	if err := parseForm(r); err != nil {
		return err
	}

	all, err := getBoolParam(r.Form.Get("all"))
	if err != nil {
		return err
	}
	filter := r.Form.Get("filter")

	outs, err := srv.Images(all, filter)
	if err != nil {
		return err
	}
	b, err := json.Marshal(outs)
	if err != nil {
		return err
	}
	writeJSON(w, b)
	return nil
}

func getImagesViz(srv *Server, version float64, w http.ResponseWriter, r *http.Request, vars map[string]string) error {
	if err := srv.ImagesViz(w); err != nil {
		return err
	}
	return nil
}

func getInfo(srv *Server, version float64, w http.ResponseWriter, r *http.Request, vars map[string]string) error {
	out := srv.DockerInfo()
	b, err := json.Marshal(out)
	if err != nil {
		return err
	}
	writeJSON(w, b)
	return nil
}

func getImagesHistory(srv *Server, version float64, w http.ResponseWriter, r *http.Request, vars map[string]string) error {
	if vars == nil {
		return fmt.Errorf("Missing parameter")
	}
	name := vars["name"]
	outs, err := srv.ImageHistory(name)
	if err != nil {
		return err
	}
	b, err := json.Marshal(outs)
	if err != nil {
		return err
	}
	writeJSON(w, b)
	return nil
}

func getContainersChanges(srv *Server, version float64, w http.ResponseWriter, r *http.Request, vars map[string]string) error {
	if vars == nil {
		return fmt.Errorf("Missing parameter")
	}
	name := vars["name"]
	changesStr, err := srv.ContainerChanges(name)
	if err != nil {
		return err
	}
	b, err := json.Marshal(changesStr)
	if err != nil {
		return err
	}
	writeJSON(w, b)
	return nil
}

func getContainersJSON(srv *Server, version float64, w http.ResponseWriter, r *http.Request, vars map[string]string) error {
	if err := parseForm(r); err != nil {
		return err
	}
	all, err := getBoolParam(r.Form.Get("all"))
	if err != nil {
		return err
	}
	since := r.Form.Get("since")
	before := r.Form.Get("before")
	n, err := strconv.Atoi(r.Form.Get("limit"))
	if err != nil {
		n = -1
	}

	outs := srv.Containers(all, n, since, before)
	b, err := json.Marshal(outs)
	if err != nil {
		return err
	}
	writeJSON(w, b)
	return nil
}

func postImagesTag(srv *Server, version float64, w http.ResponseWriter, r *http.Request, vars map[string]string) error {
	if err := parseForm(r); err != nil {
		return err
	}
	repo := r.Form.Get("repo")
	tag := r.Form.Get("tag")
	if vars == nil {
		return fmt.Errorf("Missing parameter")
	}
	name := vars["name"]
	force, err := getBoolParam(r.Form.Get("force"))
	if err != nil {
		return err
	}

	if err := srv.ContainerTag(name, repo, tag, force); err != nil {
		return err
	}
	w.WriteHeader(http.StatusCreated)
	return nil
}

func postCommit(srv *Server, version float64, w http.ResponseWriter, r *http.Request, vars map[string]string) error {
	if err := parseForm(r); err != nil {
		return err
	}
	config := &Config{}
	if err := json.NewDecoder(r.Body).Decode(config); err != nil {
		utils.Debugf("%s", err.Error())
	}
	repo := r.Form.Get("repo")
	tag := r.Form.Get("tag")
	container := r.Form.Get("container")
	author := r.Form.Get("author")
	comment := r.Form.Get("comment")
	id, err := srv.ContainerCommit(container, repo, tag, author, comment, config)
	if err != nil {
		return err
	}
	b, err := json.Marshal(&APIID{id})
	if err != nil {
		return err
	}
	w.WriteHeader(http.StatusCreated)
	writeJSON(w, b)
	return nil
}

// Creates an image from Pull or from Import
func postImagesCreate(srv *Server, version float64, w http.ResponseWriter, r *http.Request, vars map[string]string) error {
	if err := parseForm(r); err != nil {
		return err
	}

	src := r.Form.Get("fromSrc")
	image := r.Form.Get("fromImage")
	tag := r.Form.Get("tag")
	repo := r.Form.Get("repo")

	if version > 1.0 {
		w.Header().Set("Content-Type", "application/json")
	}
	sf := utils.NewStreamFormatter(version > 1.0)
	if image != "" { //pull
		registry := r.Form.Get("registry")
		if err := srv.ImagePull(image, tag, registry, w, sf); err != nil {
			if sf.Used() {
				w.Write(sf.FormatError(err))
				return nil
			}
			return err
		}
	} else { //import
		if err := srv.ImageImport(src, repo, tag, r.Body, w, sf); err != nil {
			if sf.Used() {
				w.Write(sf.FormatError(err))
				return nil
			}
			return err
		}
	}
	return nil
}

func getImagesSearch(srv *Server, version float64, w http.ResponseWriter, r *http.Request, vars map[string]string) error {
	if err := parseForm(r); err != nil {
		return err
	}

	term := r.Form.Get("term")
	outs, err := srv.ImagesSearch(term)
	if err != nil {
		return err
	}
	b, err := json.Marshal(outs)
	if err != nil {
		return err
	}
	writeJSON(w, b)
	return nil
}

func postImagesInsert(srv *Server, version float64, w http.ResponseWriter, r *http.Request, vars map[string]string) error {
	if err := parseForm(r); err != nil {
		return err
	}

	url := r.Form.Get("url")
	path := r.Form.Get("path")
	if vars == nil {
		return fmt.Errorf("Missing parameter")
	}
	name := vars["name"]
	if version > 1.0 {
		w.Header().Set("Content-Type", "application/json")
	}
	sf := utils.NewStreamFormatter(version > 1.0)
	imgID, err := srv.ImageInsert(name, url, path, w, sf)
	if err != nil {
		if sf.Used() {
			w.Write(sf.FormatError(err))
			return nil
		}
	}
	b, err := json.Marshal(&APIID{ID: imgID})
	if err != nil {
		return err
	}
	writeJSON(w, b)
	return nil
}

func postImagesPush(srv *Server, version float64, w http.ResponseWriter, r *http.Request, vars map[string]string) error {
	if err := parseForm(r); err != nil {
		return err
	}
	registry := r.Form.Get("registry")

	if vars == nil {
		return fmt.Errorf("Missing parameter")
	}
	name := vars["name"]
	if version > 1.0 {
		w.Header().Set("Content-Type", "application/json")
	}
	sf := utils.NewStreamFormatter(version > 1.0)
	if err := srv.ImagePush(name, registry, w, sf); err != nil {
		if sf.Used() {
			w.Write(sf.FormatError(err))
			return nil
		}
		return err
	}
	return nil
}

func postContainersCreate(srv *Server, version float64, w http.ResponseWriter, r *http.Request, vars map[string]string) error {
	config := &Config{}
	if err := json.NewDecoder(r.Body).Decode(config); err != nil {
		return err
	}
	id, err := srv.ContainerCreate(config)
	if err != nil {
		return err
	}

	out := &APIRun{
		ID: id,
	}
	if config.Memory > 0 && !srv.runtime.capabilities.MemoryLimit {
		log.Println("WARNING: Your kernel does not support memory limit capabilities. Limitation discarded.")
		out.Warnings = append(out.Warnings, "Your kernel does not support memory limit capabilities. Limitation discarded.")
	}
	if config.Memory > 0 && !srv.runtime.capabilities.SwapLimit {
		log.Println("WARNING: Your kernel does not support swap limit capabilities. Limitation discarded.")
		out.Warnings = append(out.Warnings, "Your kernel does not support memory swap capabilities. Limitation discarded.")
	}
	b, err := json.Marshal(out)
	if err != nil {
		return err
	}
	w.WriteHeader(http.StatusCreated)
	writeJSON(w, b)
	return nil
}

func postContainersRestart(srv *Server, version float64, w http.ResponseWriter, r *http.Request, vars map[string]string) error {
	if err := parseForm(r); err != nil {
		return err
	}
	t, err := strconv.Atoi(r.Form.Get("t"))
	if err != nil || t < 0 {
		t = 10
	}
	if vars == nil {
		return fmt.Errorf("Missing parameter")
	}
	name := vars["name"]
	if err := srv.ContainerRestart(name, t); err != nil {
		return err
	}
	w.WriteHeader(http.StatusNoContent)
	return nil
}

func deleteContainers(srv *Server, version float64, w http.ResponseWriter, r *http.Request, vars map[string]string) error {
	if err := parseForm(r); err != nil {
		return err
	}
	if vars == nil {
		return fmt.Errorf("Missing parameter")
	}
	name := vars["name"]
	removeVolume, err := getBoolParam(r.Form.Get("v"))
	if err != nil {
		return err
	}

	if err := srv.ContainerDestroy(name, removeVolume); err != nil {
		return err
	}
	w.WriteHeader(http.StatusNoContent)
	return nil
}

func deleteImages(srv *Server, version float64, w http.ResponseWriter, r *http.Request, vars map[string]string) error {
	if vars == nil {
		return fmt.Errorf("Missing parameter")
	}
	name := vars["name"]
	if err := srv.ImageDelete(name); err != nil {
		return err
	}
	w.WriteHeader(http.StatusNoContent)
	return nil
}

func postContainersStart(srv *Server, version float64, w http.ResponseWriter, r *http.Request, vars map[string]string) error {
	if vars == nil {
		return fmt.Errorf("Missing parameter")
	}
	name := vars["name"]
	if err := srv.ContainerStart(name); err != nil {
		return err
	}
	w.WriteHeader(http.StatusNoContent)
	return nil
}

func postContainersStop(srv *Server, version float64, w http.ResponseWriter, r *http.Request, vars map[string]string) error {
	if err := parseForm(r); err != nil {
		return err
	}
	t, err := strconv.Atoi(r.Form.Get("t"))
	if err != nil || t < 0 {
		t = 10
	}

	if vars == nil {
		return fmt.Errorf("Missing parameter")
	}
	name := vars["name"]

	if err := srv.ContainerStop(name, t); err != nil {
		return err
	}
	w.WriteHeader(http.StatusNoContent)
	return nil
}

func postContainersWait(srv *Server, version float64, w http.ResponseWriter, r *http.Request, vars map[string]string) error {
	if vars == nil {
		return fmt.Errorf("Missing parameter")
	}
	name := vars["name"]
	status, err := srv.ContainerWait(name)
	if err != nil {
		return err
	}
	b, err := json.Marshal(&APIWait{StatusCode: status})
	if err != nil {
		return err
	}
	writeJSON(w, b)
	return nil
}

func postContainersResize(srv *Server, version float64, w http.ResponseWriter, r *http.Request, vars map[string]string) error {
	if err := parseForm(r); err != nil {
		return err
	}
	height, err := strconv.Atoi(r.Form.Get("h"))
	if err != nil {
		return err
	}
	width, err := strconv.Atoi(r.Form.Get("w"))
	if err != nil {
		return err
	}
	if vars == nil {
		return fmt.Errorf("Missing parameter")
	}
	name := vars["name"]
	if err := srv.ContainerResize(name, height, width); err != nil {
		return err
	}
	return nil
}

func postContainersAttach(srv *Server, version float64, w http.ResponseWriter, r *http.Request, vars map[string]string) error {
	if err := parseForm(r); err != nil {
		return err
	}
	logs, err := getBoolParam(r.Form.Get("logs"))
	if err != nil {
		return err
	}
	stream, err := getBoolParam(r.Form.Get("stream"))
	if err != nil {
		return err
	}
	stdin, err := getBoolParam(r.Form.Get("stdin"))
	if err != nil {
		return err
	}
	stdout, err := getBoolParam(r.Form.Get("stdout"))
	if err != nil {
		return err
	}
	stderr, err := getBoolParam(r.Form.Get("stderr"))
	if err != nil {
		return err
	}

	if vars == nil {
		return fmt.Errorf("Missing parameter")
	}
	name := vars["name"]

	if _, err := srv.ContainerInspect(name); err != nil {
		return err
	}

	in, out, err := hijackServer(w)
	if err != nil {
		return err
	}
	defer in.Close()

	fmt.Fprintf(out, "HTTP/1.1 200 OK\r\nContent-Type: application/vnd.docker.raw-stream\r\n\r\n")
	if err := srv.ContainerAttach(name, logs, stream, stdin, stdout, stderr, in, out); err != nil {
		fmt.Fprintf(out, "Error: %s\n", err)
	}
	return nil
}

func getContainersByName(srv *Server, version float64, w http.ResponseWriter, r *http.Request, vars map[string]string) error {
	if vars == nil {
		return fmt.Errorf("Missing parameter")
	}
	name := vars["name"]

	container, err := srv.ContainerInspect(name)
	if err != nil {
		return err
	}
	b, err := json.Marshal(container)
	if err != nil {
		return err
	}
	writeJSON(w, b)
	return nil
}

func getImagesByName(srv *Server, version float64, w http.ResponseWriter, r *http.Request, vars map[string]string) error {
	if vars == nil {
		return fmt.Errorf("Missing parameter")
	}
	name := vars["name"]

	image, err := srv.ImageInspect(name)
	if err != nil {
		return err
	}
	b, err := json.Marshal(image)
	if err != nil {
		return err
	}
	writeJSON(w, b)
	return nil
}

func postImagesGetCache(srv *Server, version float64, w http.ResponseWriter, r *http.Request, vars map[string]string) error {
	apiConfig := &APIImageConfig{}
	if err := json.NewDecoder(r.Body).Decode(apiConfig); err != nil {
		return err
	}

	image, err := srv.ImageGetCached(apiConfig.ID, apiConfig.Config)
	if err != nil {
		return err
	}
	if image == nil {
		w.WriteHeader(http.StatusNotFound)
		return nil
	}
	apiID := &APIID{ID: image.ID}
	b, err := json.Marshal(apiID)
	if err != nil {
		return err
	}
	writeJSON(w, b)
	return nil
}

func postBuild(srv *Server, version float64, w http.ResponseWriter, r *http.Request, vars map[string]string) error {
	if err := r.ParseMultipartForm(4096); err != nil {
		return err
	}
	remote := r.FormValue("t")
	tag := ""
	if strings.Contains(remote, ":") {
		remoteParts := strings.Split(remote, ":")
		tag = remoteParts[1]
		remote = remoteParts[0]
	}

	dockerfile, _, err := r.FormFile("Dockerfile")
	if err != nil {
		return err
	}

	context, _, err := r.FormFile("Context")
	if err != nil {
		if err != http.ErrMissingFile {
			return err
		}
	}

	b := NewBuildFile(srv, utils.NewWriteFlusher(w))
	if id, err := b.Build(dockerfile, context); err != nil {
		fmt.Fprintf(w, "Error build: %s\n", err)
	} else if remote != "" {
		srv.runtime.repositories.Set(remote, tag, id, false)
	}
	return nil
}

func optionsHandler(srv *Server, version float64, w http.ResponseWriter, r *http.Request, vars map[string]string) error {
	w.WriteHeader(http.StatusOK)
	return nil
}
func writeCorsHeaders(w http.ResponseWriter, r *http.Request) {
	w.Header().Add("Access-Control-Allow-Origin", "*")
	w.Header().Add("Access-Control-Allow-Headers", "Origin, X-Requested-With, Content-Type, Accept")
	w.Header().Add("Access-Control-Allow-Methods", "GET, POST, DELETE, PUT, OPTIONS")
}

func createRouter(srv *Server, logging bool) (*mux.Router, error) {
	r := mux.NewRouter()

	m := map[string]map[string]func(*Server, float64, http.ResponseWriter, *http.Request, map[string]string) error{
		"GET": {
			"/auth":                         getAuth,
			"/version":                      getVersion,
			"/info":                         getInfo,
			"/images/json":                  getImagesJSON,
			"/images/viz":                   getImagesViz,
			"/images/search":                getImagesSearch,
			"/images/{name:.*}/history":     getImagesHistory,
			"/images/{name:.*}/json":        getImagesByName,
			"/containers/ps":                getContainersJSON,
			"/containers/json":              getContainersJSON,
			"/containers/{name:.*}/export":  getContainersExport,
			"/containers/{name:.*}/changes": getContainersChanges,
			"/containers/{name:.*}/json":    getContainersByName,
		},
		"POST": {
			"/auth":                         postAuth,
			"/commit":                       postCommit,
			"/build":                        postBuild,
			"/images/create":                postImagesCreate,
			"/images/{name:.*}/insert":      postImagesInsert,
			"/images/{name:.*}/push":        postImagesPush,
			"/images/{name:.*}/tag":         postImagesTag,
			"/images/getCache":              postImagesGetCache,
			"/containers/create":            postContainersCreate,
			"/containers/{name:.*}/kill":    postContainersKill,
			"/containers/{name:.*}/restart": postContainersRestart,
			"/containers/{name:.*}/start":   postContainersStart,
			"/containers/{name:.*}/stop":    postContainersStop,
			"/containers/{name:.*}/wait":    postContainersWait,
			"/containers/{name:.*}/resize":  postContainersResize,
			"/containers/{name:.*}/attach":  postContainersAttach,
		},
		"DELETE": {
			"/containers/{name:.*}": deleteContainers,
			"/images/{name:.*}":     deleteImages,
		},
		"OPTIONS": {
			"": optionsHandler,
		},
	}

	for method, routes := range m {
		for route, fct := range routes {
			utils.Debugf("Registering %s, %s", method, route)
			// NOTE: scope issue, make sure the variables are local and won't be changed
			localRoute := route
			localMethod := method
			localFct := fct
			f := func(w http.ResponseWriter, r *http.Request) {
				utils.Debugf("Calling %s %s", localMethod, localRoute)
				if logging {
					log.Println(r.Method, r.RequestURI)
				}
				if strings.Contains(r.Header.Get("User-Agent"), "Docker-Client/") {
					userAgent := strings.Split(r.Header.Get("User-Agent"), "/")
					if len(userAgent) == 2 && userAgent[1] != VERSION {
						utils.Debugf("Warning: client and server don't have the same version (client: %s, server: %s)", userAgent[1], VERSION)
					}
				}
				version, err := strconv.ParseFloat(mux.Vars(r)["version"], 64)
				if err != nil {
					version = APIVERSION
				}
<<<<<<< HEAD
				if version == 0 || version > APIVERSION {
=======
				if srv.enableCors {
					writeCorsHeaders(w, r)
				}
				if version == 0 || version > API_VERSION {
>>>>>>> dd53c457
					w.WriteHeader(http.StatusNotFound)
					return
				}
				if err := localFct(srv, version, w, r, mux.Vars(r)); err != nil {
					httpError(w, err)
				}
			}

			if localRoute == "" {
				r.Methods(localMethod).HandlerFunc(f)
			} else {
				r.Path("/v{version:[0-9.]+}" + localRoute).Methods(localMethod).HandlerFunc(f)
				r.Path(localRoute).Methods(localMethod).HandlerFunc(f)
			}
		}
	}
	return r, nil
}

func ListenAndServe(addr string, srv *Server, logging bool) error {
	log.Printf("Listening for HTTP on %s\n", addr)

	r, err := createRouter(srv, logging)
	if err != nil {
		return err
	}
	return http.ListenAndServe(addr, r)
}<|MERGE_RESOLUTION|>--- conflicted
+++ resolved
@@ -781,14 +781,10 @@
 				if err != nil {
 					version = APIVERSION
 				}
-<<<<<<< HEAD
-				if version == 0 || version > APIVERSION {
-=======
 				if srv.enableCors {
 					writeCorsHeaders(w, r)
 				}
-				if version == 0 || version > API_VERSION {
->>>>>>> dd53c457
+				if version == 0 || version > APIVERSION {
 					w.WriteHeader(http.StatusNotFound)
 					return
 				}
